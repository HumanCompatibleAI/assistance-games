--- conflicted
+++ resolved
@@ -1,6 +1,7 @@
 """Minimal script to solve and render an environment.
 """
 
+import functools
 import numpy as np
 import time
 
@@ -41,16 +42,12 @@
         'tiger' : (lambda : read_pomdp(get_asset('pomdps/tiger.pomdp'))),
         'fourthree' : (lambda : envs.FourThreeMaze()),
         'redblue' : (lambda : envs.RedBlueAssistanceProblem()),
-<<<<<<< HEAD
-        'cakepizza': (lambda : envs.CakePizzaGraphProblem())
-=======
         'wardrobe' : (lambda : envs.WardrobeAssistanceProblem()),
->>>>>>> 24190ec8
-
+        'cakepizza': (lambda : envs.CakePizzaGraphProblem()),
     }
     algos = {
         'exact' : exact_vi,
-        'pbvi' : pbvi,
+        'pbvi' : functools.partial(pbvi, max_iter=4),
         'deeprl' : deep_rl_solve,
         'random' : lambda _ : None,
     }
