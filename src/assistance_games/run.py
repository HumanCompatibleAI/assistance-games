"""Minimal script to solve and render an environment.
"""

from functools import partial

import numpy as np
import time
from pathlib import Path

from assistance_games.parser import read_pomdp
from assistance_games.solver import pbvi, exact_vi, deep_rl_solve, get_venv
from assistance_games.utils import get_asset

<<<<<<< HEAD
from assistance_games.envs import (
    FourThreeMaze,
    MealChoiceTimeDependentProblem,
    MealDrinkGridHumanMovesProblem,
    MealDrinkGridProblem,
    RedBlueAssistanceProblem,
    WardrobeAssistanceProblem,
)
=======
from assistance_games.envs.meal_choice_graph import MealChoiceTimeDependentProblem
from assistance_games.envs.meal_drink_grid import MealDrinkGridProblem
from assistance_games.envs.meal_drink_h_acts import MealDrinkGridHumanMovesProblem
from assistance_games.envs.toy_envs import FourThreeMaze, RedBlueAssistanceProblem, WardrobeAssistanceProblem
from assistance_games.envs.meal_drink_reward_queries import MealDrinkGridPerfectQueryProblem
>>>>>>> 19e7aa5b


def run_environment(env, policy=None, n_episodes=10, dt=0.01, max_steps=100, render=True):
    def render_fn():
        if render:
            env.render(mode='human')
            time.sleep(dt)

    for ep in range(n_episodes):
        print('\n starting ep {}'.format(ep))
        ob = env.reset()
        render_fn()

        state = None
        done = False
        step = 0
        while not done and step < max_steps:
            if policy is None:
                ac = env.action_space.sample()
            else:
                ac, state = policy.predict(ob, state)
            old_ob = ob
            ob, re, done, _ = env.step(ac)
            print('r = {}'.format(re))
            render_fn()
            step += 1
    return None


<<<<<<< HEAD
def run(env_name, algo_name, seed, logging, **kwargs):
    log_dir = './logs/' if logging else None

=======
def run(env_name, algo_name, seed, output_folder, total_timesteps, **kwargs):
>>>>>>> 19e7aa5b
    env_fns = {
        'tiger' : (lambda : read_pomdp(get_asset('pomdps/tiger.pomdp'))),
        'fourthree' : FourThreeMaze,
        'redblue' : RedBlueAssistanceProblem,
        'wardrobe' : WardrobeAssistanceProblem,
        'mealgraph': MealChoiceTimeDependentProblem,
        'mealdrink': MealDrinkGridProblem,
        'mealdrinkhmoves': MealDrinkGridHumanMovesProblem,
        'mealperfectquery' : MealDrinkGridPerfectQueryProblem
    }
    algos = {
        'exact' : exact_vi,
        'pbvi' : pbvi,
        'deeprl' : partial(deep_rl_solve, log_dir=log_dir),
        'random' : lambda _ : None,
    }

    algo = algos[algo_name]

    if algo_name == 'deeprl':
        # We want deeprl to learn the optimal policy without
        # being helped on tracking beliefs
        env = env_fns[env_name](use_belief_space=False)
        # Set up logging
<<<<<<< HEAD
        if log_dir is not None:
            # This import can take 10+ seconds, so only do it
            # if necessary
            from stable_baselines.bench import Monitor
            Path(log_dir).mkdir(parents=True, exist_ok=True)
            env = Monitor(env, log_dir)
=======
        if output_folder:
            output_folder = output_folder + '/'
        log_dir = './logs/' + output_folder + 'seed' + str(seed) + '/'
        Path(log_dir).mkdir(parents=True, exist_ok=True)

        env = Monitor(env, log_dir)
>>>>>>> 19e7aa5b
        # Necessary for using LSTMs
        env = get_venv(env, n_envs=1)
    else:
        env = env_fns[env_name](use_belief_space=True)

    print('\n seed {}'.format(seed))
    np.random.seed(seed)
    policy = algo(env, seed=seed, total_timesteps=total_timesteps) if algo_name == 'deeprl' else algo(env)
    run_environment(env, policy, dt=0.5, n_episodes=5)


def main():
    import argparse
    parser = argparse.ArgumentParser()
    parser.add_argument('-e', '--env_name', type=str, default='redblue')
    parser.add_argument('-a', '--algo_name', type=str, default='pbvi')
    parser.add_argument('-o', '--output_folder', type=str, default='')
    parser.add_argument('-s', '--seed', type=int, default=0)
<<<<<<< HEAD
    parser.add_argument('-nl', '--no_logging', action='store_true')
    args = parser.parse_args()

    logging = not args.no_logging

    run(
        env_name=args.env_name,
        algo_name=args.algo_name,
        seed=args.seed,
        logging=logging,
    )
=======
    parser.add_argument('-n', '--total_timesteps', type=int, default=int(1e6))

    args = parser.parse_args()

    run(args.env_name, args.algo_name, args.seed, args.output_folder, args.total_timesteps)
>>>>>>> 19e7aa5b


if __name__ == '__main__':
    main()<|MERGE_RESOLUTION|>--- conflicted
+++ resolved
@@ -2,32 +2,25 @@
 """
 
 from functools import partial
+from pathlib import Path
+import os
+import time
 
 import numpy as np
-import time
-from pathlib import Path
 
 from assistance_games.parser import read_pomdp
 from assistance_games.solver import pbvi, exact_vi, deep_rl_solve, get_venv
 from assistance_games.utils import get_asset
 
-<<<<<<< HEAD
 from assistance_games.envs import (
     FourThreeMaze,
     MealChoiceTimeDependentProblem,
     MealDrinkGridHumanMovesProblem,
+    MealDrinkGridPerfectQueryProblem,
     MealDrinkGridProblem,
     RedBlueAssistanceProblem,
     WardrobeAssistanceProblem,
 )
-=======
-from assistance_games.envs.meal_choice_graph import MealChoiceTimeDependentProblem
-from assistance_games.envs.meal_drink_grid import MealDrinkGridProblem
-from assistance_games.envs.meal_drink_h_acts import MealDrinkGridHumanMovesProblem
-from assistance_games.envs.toy_envs import FourThreeMaze, RedBlueAssistanceProblem, WardrobeAssistanceProblem
-from assistance_games.envs.meal_drink_reward_queries import MealDrinkGridPerfectQueryProblem
->>>>>>> 19e7aa5b
-
 
 def run_environment(env, policy=None, n_episodes=10, dt=0.01, max_steps=100, render=True):
     def render_fn():
@@ -56,13 +49,21 @@
     return None
 
 
-<<<<<<< HEAD
-def run(env_name, algo_name, seed, logging, **kwargs):
-    log_dir = './logs/' if logging else None
+def run(
+    env_name,
+    algo_name,
+    seed=0,
+    logging=True,
+    output_folder='',
+    **kwargs,
+):
+    if logging is not None:
+        log_dir_base = './logs'
+        log_dir = os.path.join(log_dir_base, output_folder, f'seed{seed}')
+    else:
+        log_dir_base = None
+        log_dir = None
 
-=======
-def run(env_name, algo_name, seed, output_folder, total_timesteps, **kwargs):
->>>>>>> 19e7aa5b
     env_fns = {
         'tiger' : (lambda : read_pomdp(get_asset('pomdps/tiger.pomdp'))),
         'fourthree' : FourThreeMaze,
@@ -71,12 +72,12 @@
         'mealgraph': MealChoiceTimeDependentProblem,
         'mealdrink': MealDrinkGridProblem,
         'mealdrinkhmoves': MealDrinkGridHumanMovesProblem,
-        'mealperfectquery' : MealDrinkGridPerfectQueryProblem
+        'mealperfectquery' : MealDrinkGridPerfectQueryProblem,
     }
     algos = {
         'exact' : exact_vi,
         'pbvi' : pbvi,
-        'deeprl' : partial(deep_rl_solve, log_dir=log_dir),
+        'deeprl' : partial(deep_rl_solve, log_dir=log_dir_base),
         'random' : lambda _ : None,
     }
 
@@ -87,21 +88,12 @@
         # being helped on tracking beliefs
         env = env_fns[env_name](use_belief_space=False)
         # Set up logging
-<<<<<<< HEAD
         if log_dir is not None:
             # This import can take 10+ seconds, so only do it
             # if necessary
             from stable_baselines.bench import Monitor
             Path(log_dir).mkdir(parents=True, exist_ok=True)
             env = Monitor(env, log_dir)
-=======
-        if output_folder:
-            output_folder = output_folder + '/'
-        log_dir = './logs/' + output_folder + 'seed' + str(seed) + '/'
-        Path(log_dir).mkdir(parents=True, exist_ok=True)
-
-        env = Monitor(env, log_dir)
->>>>>>> 19e7aa5b
         # Necessary for using LSTMs
         env = get_venv(env, n_envs=1)
     else:
@@ -109,7 +101,7 @@
 
     print('\n seed {}'.format(seed))
     np.random.seed(seed)
-    policy = algo(env, seed=seed, total_timesteps=total_timesteps) if algo_name == 'deeprl' else algo(env)
+    policy = algo(env, seed=seed, **kwargs) if algo_name == 'deeprl' else algo(env)
     run_environment(env, policy, dt=0.5, n_episodes=5)
 
 
@@ -120,10 +112,9 @@
     parser.add_argument('-a', '--algo_name', type=str, default='pbvi')
     parser.add_argument('-o', '--output_folder', type=str, default='')
     parser.add_argument('-s', '--seed', type=int, default=0)
-<<<<<<< HEAD
+    parser.add_argument('-n', '--total_timesteps', type=int, default=int(1e6))
     parser.add_argument('-nl', '--no_logging', action='store_true')
     args = parser.parse_args()
-
     logging = not args.no_logging
 
     run(
@@ -131,14 +122,9 @@
         algo_name=args.algo_name,
         seed=args.seed,
         logging=logging,
+        output_folder=args.output_folder,
+        total_timesteps=args.total_timesteps,
     )
-=======
-    parser.add_argument('-n', '--total_timesteps', type=int, default=int(1e6))
-
-    args = parser.parse_args()
-
-    run(args.env_name, args.algo_name, args.seed, args.output_folder, args.total_timesteps)
->>>>>>> 19e7aa5b
 
 
 if __name__ == '__main__':
