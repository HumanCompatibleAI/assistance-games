"""Core classes, such as POMDP and AssistanceGame.
"""

import functools

import numpy as np
import gym
from gym.spaces import Discrete, MultiDiscrete, Box
import sparse
from scipy.special import logsumexp

from assistance_games.utils import sample_distribution, uniform_simplex_sample, force_sparse



class DiscreteDistribution(Discrete):
    def __init__(self, n, p=None):
        if p is None:
            p = (1/n) * np.ones(n)

        super().__init__(n)
        self.p = p

    def sample_initial_state(self):
        return sample_distribution(self.p)

    def distribution(self):
        return self.p


##### Begin models


### Transition models

class TransitionModel:
    def __init__(self, pomdp):
        self.pomdp = pomdp

    def __call__(self):
        pass

class TabularTransitionModel(TransitionModel):
    def __init__(self, pomdp, transition_matrix):
        super().__init__(pomdp)
        self.transition_matrix = transition_matrix

    @property
    def T(self):
        return self.transition_matrix

    def __call__(self):
        s = self.pomdp.state
        a = self.pomdp.action
        return sample_distribution(self.T[s, a])

    def transition_belief(self, belief, action):
        return belief @ self.T[:, action, :]


### Observation models

class ObservationModel:
    def __init__(self, pomdp):
        self.pomdp = pomdp

    def __call__(self):
        pass

class BeliefObservationModel(ObservationModel):
    def __init__(self, pomdp):
        super().__init__(pomdp)
        self.belief = None
        self.prev_belief = None

    def __call__(self):
        self.prev_belief = self.belief
        if self.pomdp.t == 0:
            self.belief = self.pomdp.state_space.distribution()
        else:
            self.belief = self.pomdp.sensor_model.update_belief(self.belief)
        return self.belief

    @property
    def space(self):
        return Box(low=0.0, high=1.0, shape=(self.pomdp.state_space.n,))

class SenseObservationModel(ObservationModel):
    def __call__(self):
        return self.sensor_model.sense

    @property
    def space(self):
        return self.pomdp.sensor_model.space

class FeatureSenseObservationModel(ObservationModel):
    def __init__(self, pomdp, feature_extractor):
        super().__init__(pomdp)
        self.feature_extractor = feature_extractor

    def __call__(self):
        feature = self.feature_extractor(self.pomdp.state)

        sense = self.pomdp.sensor_model.sense
        if sense is None:
            sense = self.pomdp.sensor_model.space.sample()

        return np.array([feature, sense])

    @property
    def space(self):
        num_senses = self.pomdp.sensor_model.space.n
        num_features = self.feature_extractor.n
        return MultiDiscrete([num_features, num_senses])


### Sensor models

class SensorModel:
    def __init__(self, pomdp):
        self.pomdp = pomdp

    def __call__(self):
        pass

class TabularForwardSensorModel(SensorModel):
    def __init__(self, pomdp, sensor):
        self.pomdp = pomdp
        self.sensor = sensor
        self.sense = None

    def __call__(self):
        return self.sample_sense(state=self.pomdp.prev_state, action=self.pomdp.action, next_state=self.pomdp.state)

    def sample_sense(self, *, state=None, action=None, next_state=None):
        self.sense = sample_distribution(self.sensor[action, next_state])
        return self.sense

    def update_belief(self, belief, action=None, sense=None):
        if action is None:
            action = self.pomdp.action
        if sense is None:
            sense = self.sense

        new_belief = self.pomdp.transition_model.transition_belief(belief, action=action) * self.sensor[action, :, sense]
        new_belief /= new_belief.sum()
        return new_belief

    @property
    def space(self):
        num_senses = self.sensor.shape[-1]
        return Discrete(num_senses)


class TabularBackwardSensorModel(SensorModel):
    def __init__(self, pomdp, back_sensor):
        self.pomdp = pomdp
        self.back_sensor = back_sensor
        self.sense = None

    def __call__(self):
        return self.sample_sense(state=self.pomdp.prev_state, action=self.pomdp.action, next_state=self.pomdp.state)

    def sample_sense(self, *, state=None, action=None, next_state=None):
        self.sense = sample_distribution(self.back_sensor[action, state])
        return self.sense

    def update_belief(self, belief, action=None, sense=None):
        if action is None:
            action = self.pomdp.action
        if sense is None:
            sense = self.sense

        new_belief = self.pomdp.transition_model.transition_belief(belief * self.back_sensor[action, :, sense], action=action)
        new_belief /= new_belief.sum()
        return new_belief

    @property
    def space(self):
        num_senses = self.back_sensor.shape[-1]
        return Discrete(num_senses)


### Reward models

class RewardModel:
    def __init__(self, pomdp):
        self.pomdp = pomdp

    def __call__(self):
        pass

class TabularRewardModel(RewardModel):
    def __init__(self, pomdp, reward_matrix):
        super().__init__(pomdp)
        self.reward_matrix = reward_matrix

    @property
    def R(self):
        return self.reward_matrix

    def __call__(self):
        prev_state = self.pomdp.prev_state
        action = self.pomdp.action
        state = self.pomdp.state
        return self.R[prev_state, action, state]

class BeliefRewardModel(RewardModel):
    def __init__(self, pomdp, reward_matrix):
        super().__init__(pomdp)
        self.reward_matrix = reward_matrix

    @property
    def R(self):
        return self.reward_matrix

    def __call__(self):
        prev_belief = self.pomdp.observation_model.prev_belief
        action = self.pomdp.action
        belief = self.pomdp.observation_model.belief
        return prev_belief @ self.R[:, action, :] @ belief


### Termination models

class TerminationModel:
    def __init__(self, pomdp):
        self.pomdp = pomdp

    def __call__(self):
        pass


class NoTerminationModel(TerminationModel):
    def __call__(self):
        return False


##### End models


class POMDP(gym.Env):
    def __init__(
        self,
        *,
        state_space,
        action_space,
        observation_model_fn=BeliefObservationModel,
        transition_model_fn=None,
        sensor_model_fn=None,
        reward_model_fn=None,
        termination_model_fn=NoTerminationModel,
        horizon=np.inf,
        discount=1.0,
    ):
        self.state_space = state_space
        self.action_space = action_space
        self.horizon = horizon
        self.discount = discount

        self.transition_model = transition_model_fn(self)
        self.observation_model = observation_model_fn(self)
        self.sensor_model = sensor_model_fn(self)
        self.reward_model = reward_model_fn(self)
        self.termination_model = termination_model_fn(self)

        self.viewer = None

    def reset(self):
        self.prev_state = None
        self.state = self.state_space.sample_initial_state()
        self.t = 0
        return self.observation_model()

    def step(self, action):
        self.action = action

        self.info = {}

        # Update state
        self.prev_state = self.state
        self.state = self.transition_model()
        self.t += 1

        # Update sensor
        sense = self.sensor_model()

        # Update observation
        ob = self.observation_model()

        # Compute reward
        reward = self.reward_model()

        # Check termination
        done = self.termination_model() or self.t >= self.horizon

        return ob, reward, done, self.info

    @property
    def observation_space(self):
        return self.observation_model.space


class AssistanceGame:
    def __init__(
        self,
        state_space,
        human_action_space,
        robot_action_space,
        transition,
        reward_distribution,
        initial_state_distribution,
        horizon=None,
        discount=1.0,
    ):
        """Two-agent MDP, with shared reward hidden from second agent.
        """
        self.state_space = state_space
        self.human_action_space = human_action_space
        self.robot_action_space = robot_action_space
        self.transition = transition
        self.reward_distribution = reward_distribution
        self.initial_state_distribution = initial_state_distribution
        self.horizon = horizon
        self.discount = discount


##### Model builders

def tabular_transition_model_fn_builder(ag, human_policy_fn):
    # This is being recomputed in multiple builders; if this is slow,
    # we might want to factor it out, or cache it.
    rewards_and_policies = [(reward, human_policy_fn(ag, reward)) for reward, _ in ag.reward_distribution]

    action_space = ag.robot_action_space
    nA = action_space.n

    num_rewards = len(rewards_and_policies)
    num_states = ag.state_space.n * num_rewards
    nS = num_states

    nS0 = ag.state_space.n

    T_shape = (nS, nA, nS)

    is_sparse = isinstance(ag.transition, sparse.COO)

<<<<<<< HEAD
            for rew_idx, (reward, _) in enumerate(ag.reward_distribution):
                kwargs = {'reward_idx': rew_idx}
                human_policy = human_policy_fn(assistance_game, reward, **kwargs)
=======
    if not is_sparse:
        T = np.zeros(T_shape)
        for rew_idx, (_, human_policy) in enumerate(rewards_and_policies):
            states_slice = slice(nS0 * rew_idx, nS0 * (rew_idx + 1))
            T[states_slice, :, states_slice] = np.einsum('ij,ijkl->ikl', human_policy, ag.transition)
    else:
        T_coords = [[], [], []]
        T_data = []
>>>>>>> 7ded07db

        tr = force_sparse(ag.transition)
        ground_states = range(nS0)

        for rew_idx, (_, human_policy) in enumerate(rewards_and_policies):
            lift_state = lambda state : nS0 * rew_idx + state
            human_policy = force_sparse(human_policy)

            # sparse.einsum is not implemented; one alternative is to iterate
            # through ground states instead.
            for s0 in ground_states:
                Ts0 = sparse.tensordot(human_policy[s0], tr[s0], axes=(0, 0))

                state = lift_state(s0)
                actions = Ts0.coords[0]
                next_states = map(lift_state, Ts0.coords[1])

                T_coords[0].extend(state for _ in actions)
                T_coords[1].extend(actions)
                T_coords[2].extend(next_states)
                T_data.extend(Ts0.data)

        T = sparse.COO(T_coords, T_data, T_shape)

    transition_model_fn = functools.partial(TabularTransitionModel, transition_matrix=T)
    return transition_model_fn


<<<<<<< HEAD
            for rew_idx, (reward, _) in enumerate(ag.reward_distribution):
                kwargs = {'reward_idx': rew_idx}
                human_policy = human_policy_fn(assistance_game, reward, **kwargs)
                ground_states = range(nS0)
                states = range(nS0 * rew_idx, nS0 * (rew_idx + 1))
                lift_state = lambda state : nS0 * rew_idx + state
=======
def discrete_reward_model_fn_builder(ag, human_policy_fn, use_belief_space=True):
    rewards_and_policies = [(reward, human_policy_fn(ag, reward)) for reward, _ in ag.reward_distribution]
>>>>>>> 7ded07db

    action_space = ag.robot_action_space
    nA = action_space.n

    num_rewards = len(rewards_and_policies)
    num_states = ag.state_space.n * num_rewards
    nS = num_states

    nS0 = ag.state_space.n

    R_shape = (nS, nA, nS)

    is_sparse = isinstance(ag.transition, sparse.COO)

    if not is_sparse:
        R = np.zeros(R_shape)
        for rew_idx, (reward, human_policy) in enumerate(rewards_and_policies):
            states_slice = slice(nS0 * rew_idx, nS0 * (rew_idx + 1))
            R[states_slice, :, states_slice] = np.einsum('ij,ijkl->ikl', human_policy, reward)
    else:
        R_coords = [[], [], []]
        R_data = []

        tr = force_sparse(ag.transition)
        ground_states = range(nS0)

        for rew_idx, (reward, human_policy) in enumerate(rewards_and_policies):
            lift_state = lambda state : nS0 * rew_idx + state
            reward = force_sparse(reward)
            human_policy = force_sparse(human_policy)

            # sparse.einsum is not implemented; one alternative is to iterate
            # through ground states instead.
            for s0 in ground_states:
                Rs0 = sparse.tensordot(human_policy[s0], reward[s0], axes=(0, 0))

                state = lift_state(s0)
                actions = Rs0.coords[0]
                next_states = map(lift_state, Rs0.coords[1])

                R_coords[0].extend(state for _ in actions)
                R_coords[1].extend(actions)
                R_coords[2].extend(next_states)
                R_data.extend(Rs0.data)

        R = sparse.COO(R_coords, R_data, R_shape)

    reward_model_cls = BeliefRewardModel if use_belief_space else TabularRewardModel
    reward_model_fn = functools.partial(reward_model_cls, reward_matrix=R)
    return reward_model_fn


def forward_sensor_model_fn_builder(ag, human_policy_fn):
    rewards_and_policies = [(reward, human_policy_fn(ag, reward)) for reward, _ in ag.reward_distribution]

    nS0 = ag.state_space.n

    action_space = ag.robot_action_space
    nA = action_space.n

    num_rewards = len(ag.reward_distribution)
    num_states = ag.state_space.n * num_rewards
    nS = num_states

    O_shape = (nA, nS, nS0)

    sensor = np.zeros(O_shape)

    for rew_idx, (reward, human_policy) in enumerate(rewards_and_policies):
        states = range(nS0 * rew_idx, nS0 * (rew_idx + 1))
        ground_states = range(nS0)
        sensor[:, states, ground_states] = 1.0

    sensor_model_fn = functools.partial(TabularForwardSensorModel, sensor=sensor)
    return sensor_model_fn


def back_sensor_model_fn_builder(ag, human_policy_fn):
    rewards_and_policies = [(reward, human_policy_fn(ag, reward)) for reward, _ in ag.reward_distribution]

    nAh = ag.human_action_space.n

    nS0 = ag.state_space.n

    action_space = ag.robot_action_space
    nA = action_space.n

    num_rewards = len(ag.reward_distribution)
    num_states = ag.state_space.n * num_rewards
    nS = num_states

    BO_shape = (nA, nS, nAh)

    back_sensor = np.zeros(BO_shape)
    for rew_idx, (reward, human_policy) in enumerate(rewards_and_policies):
        states = range(nS0 * rew_idx, nS0 * (rew_idx + 1))
        back_sensor[:, states] = human_policy

    sensor_model_fn = functools.partial(TabularBackwardSensorModel, back_sensor=back_sensor)
    return sensor_model_fn

def state_space_builder(ag):
    num_rewards = len(ag.reward_distribution)
    num_states = ag.state_space.n * num_rewards
    nS = num_states

    reward_probs = np.array([prob for _, prob in ag.reward_distribution])
    initial_state_distribution = np.einsum('i,j->ij', reward_probs, ag.initial_state_distribution).flatten()

    state_space = DiscreteDistribution(nS, initial_state_distribution)
    return state_space

##### End model builders


class AssistanceProblem(POMDP):
    def __init__(
        self,
        assistance_game,
        human_policy_fn,
        transition_model_fn_builder=tabular_transition_model_fn_builder,
        reward_model_fn_builder=discrete_reward_model_fn_builder,
        sensor_model_fn_builder=back_sensor_model_fn_builder,
        observation_model_fn=BeliefObservationModel,
    ):
        """
        Parameters
        ----------
        assistance_game : AssistanceGame
        human_policy_fn : AssistanceGame -> Reward -> Policy
        """
        ag = assistance_game

        super().__init__(
            state_space=state_space_builder(ag),
            action_space=ag.robot_action_space,
            horizon=ag.horizon,
            discount=ag.discount,

            transition_model_fn=transition_model_fn_builder(ag, human_policy_fn),
            reward_model_fn=reward_model_fn_builder(ag, human_policy_fn),
            sensor_model_fn=sensor_model_fn_builder(ag, human_policy_fn),
            observation_model_fn=observation_model_fn,
        )



class POMDPPolicy:
    """Policy from alpha vectors provided by POMDP solvers"""
    def __init__(self, alphas):
        self.alpha_vectors = []
        self.alpha_actions = []
        for vec, act in alphas:
            self.alpha_vectors.append(vec)
            self.alpha_actions.append(act)

    def predict(self, belief, state=None, deterministic=True):
        idx = np.argmax(self.alpha_vectors @ belief)
        return self.alpha_actions[idx], state


### Human Policies

def random_policy_fn(assistance_game, reward):
    num_states = assistance_game.state_space.n
    num_actions = assistance_game.human_action_space.n
    return np.full((num_states, num_actions), 1 / num_actions)


def get_human_policy(assistance_game, reward, max_discount=0.9, num_iter=30, robot_model='optimal', hard=False, **kwargs):
    ag = assistance_game

    value_iteration_fn = hard_value_iteration if hard else soft_value_iteration

    # We want to learn a time independent policy here,
    # so that we get time independent transitions in
    # our assistance problem.
    # So we assume/force the game to be infinite horizon
    # and discounted.
    # This should not be an issue for most environments.
    discount = min(max_discount, ag.discount)

    num_states = ag.state_space.n
    num_actions = ag.human_action_space.n

    # We assume reward depends only on state and actions
    reward = reward.mean(axis=3)

    # Branch for different robot models
    if robot_model == 'random':
        # Human assumes robot acts randomly
        transition = ag.transition.mean(axis=2)
        reward = reward.mean(axis=2)
        policy = value_iteration_fn(transition, reward, discount=discount, num_iter=num_iter)
    elif robot_model == 'optimal':
        # Human assumes robot knows reward
        # and acts optimally
        T = ag.transition
        transition = T.reshape((T.shape[0], -1, T.shape[-1]))
        reward = reward.reshape((T.shape[0], -1))

        full_policy = value_iteration_fn(transition, reward, discount=discount, num_iter=num_iter)
        policy = full_policy.reshape(T.shape[:-1]).sum(axis=2)

    return policy

def hard_value_iteration(T, R, discount=0.9, num_iter=30, **kwargs):
    nS, nA, _ = T.shape
    Q = np.empty((nS, nA))
    V = np.zeros((nS,))

    for _ in range(num_iter):
        Q = R + discount * np.tensordot(T, V, axes=(2, 0))
        V = np.max(Q, axis=1)

    policy = np.eye(nA)[Q.argmax(axis=1)]
    return policy

def soft_value_iteration(T, R, discount=0.9, num_iter=30, beta=1e8, **kwargs):
    nS, nA, _ = T.shape
    Q = np.empty((nS, nA))
    V = np.zeros((nS,))

    for _ in range(num_iter):
        Q = R + discount * np.tensordot(T, V, axes=(2, 0))
        V = logsumexp(beta * Q, axis=1) / beta

    policy = np.exp(beta * (Q - V[:, None]))
    policy /= policy.sum(axis=1, keepdims=True)

    return policy<|MERGE_RESOLUTION|>--- conflicted
+++ resolved
@@ -345,11 +345,6 @@
 
     is_sparse = isinstance(ag.transition, sparse.COO)
 
-<<<<<<< HEAD
-            for rew_idx, (reward, _) in enumerate(ag.reward_distribution):
-                kwargs = {'reward_idx': rew_idx}
-                human_policy = human_policy_fn(assistance_game, reward, **kwargs)
-=======
     if not is_sparse:
         T = np.zeros(T_shape)
         for rew_idx, (_, human_policy) in enumerate(rewards_and_policies):
@@ -358,7 +353,6 @@
     else:
         T_coords = [[], [], []]
         T_data = []
->>>>>>> 7ded07db
 
         tr = force_sparse(ag.transition)
         ground_states = range(nS0)
@@ -387,17 +381,8 @@
     return transition_model_fn
 
 
-<<<<<<< HEAD
-            for rew_idx, (reward, _) in enumerate(ag.reward_distribution):
-                kwargs = {'reward_idx': rew_idx}
-                human_policy = human_policy_fn(assistance_game, reward, **kwargs)
-                ground_states = range(nS0)
-                states = range(nS0 * rew_idx, nS0 * (rew_idx + 1))
-                lift_state = lambda state : nS0 * rew_idx + state
-=======
 def discrete_reward_model_fn_builder(ag, human_policy_fn, use_belief_space=True):
     rewards_and_policies = [(reward, human_policy_fn(ag, reward)) for reward, _ in ag.reward_distribution]
->>>>>>> 7ded07db
 
     action_space = ag.robot_action_space
     nA = action_space.n
