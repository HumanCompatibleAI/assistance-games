from setuptools import find_packages, setup

__version__ = '0.0.1'

setup(
    name='assistance_games',
    version=__version__,
    description='Supporting code for Benefits of Assistance Games over Reward Learning paper',
    author='Center for Human-Compatible AI',
    author_email='pedrofreirex@gmail.com',
    url='https://github.com/HumanCompatibleAI/assistance-games',
    packages=find_packages('src'),
    package_dir={'': 'src'},
    package_data={
        '': [
            'assets/*',
        ],
    },
    install_requires=[
        'cvxpy',
        'gym',
        'lark-parser>=0.8',
        'numpy>=1.13',
        'pyglet',
        'scipy>=0.19',
        'sparse>=0.9.1',
<<<<<<< HEAD
        'stable-baselines3',
        # 'git+git://github.com/Stable-Baselines-Team/stable-baselines3-contrib.git@feat/ppo-lstm'
=======
        'gym<=0.21.0',
        'lark-parser>=0.8',
        'stable-baselines>=2.9',
        'tensorflow>=1.15.0,<2.0',
        'cvxpy>=1.1.13',
        'pyglet',
>>>>>>> fc8d5198
    ],
    tests_require=['pytest'],
    include_package_data=True,
    license='MIT',
    classifiers=[
        # Trove classifiers
        # Full list: https://pypi.python.org/pypi?%3Aaction=list_classifiers
        'License :: OSI Approved :: MIT License',
        'Programming Language :: Python',
        'Programming Language :: Python :: 3',
        'Programming Language :: Python :: Implementation :: CPython',
        'Programming Language :: Python :: Implementation :: PyPy',
    ],
)<|MERGE_RESOLUTION|>--- conflicted
+++ resolved
@@ -17,24 +17,14 @@
         ],
     },
     install_requires=[
-        'cvxpy',
+        'cvxpy>=1.1.13',
         'gym',
         'lark-parser>=0.8',
         'numpy>=1.13',
         'pyglet',
         'scipy>=0.19',
         'sparse>=0.9.1',
-<<<<<<< HEAD
         'stable-baselines3',
-        # 'git+git://github.com/Stable-Baselines-Team/stable-baselines3-contrib.git@feat/ppo-lstm'
-=======
-        'gym<=0.21.0',
-        'lark-parser>=0.8',
-        'stable-baselines>=2.9',
-        'tensorflow>=1.15.0,<2.0',
-        'cvxpy>=1.1.13',
-        'pyglet',
->>>>>>> fc8d5198
     ],
     tests_require=['pytest'],
     include_package_data=True,
