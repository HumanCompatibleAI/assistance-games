import numpy as np
from gym.spaces import Discrete, MultiDiscrete, Box
import sparse

from assistance_games.utils import sample_distribution


### Spaces

class DiscreteDistribution(Discrete):
    def __init__(self, n, p=None):
        if p is None:
            p = (1/n) * np.ones(n)

        super().__init__(n)
        self.p = p

    def sample_initial_state(self):
        return sample_distribution(self.p)

    def distribution(self):
        return self.p


### Transition models

class TransitionModel:
    def __init__(self, pomdp):
        self.pomdp = pomdp

    def __call__(self):
        pass

class TabularTransitionModel(TransitionModel):
    def __init__(self, pomdp, transition_matrix):
        super().__init__(pomdp)
        self.transition_matrix = transition_matrix

    @property
    def T(self):
        return self.transition_matrix

    def __call__(self):
        s = self.pomdp.state
        a = self.pomdp.action
        return sample_distribution(self.T[s, a])

    def transition_belief(self, belief, action):
        return belief @ self.T[:, action, :]

class FunctionalTransitionModel(TransitionModel):
    def __init__(self, pomdp, fn):
        super().__init__(pomdp)
        self.fn = fn

    def __call__(self):
        return self.fn(self.pomdp.state, self.pomdp.action)


### Observation models

class ObservationModel:
    def __init__(self, pomdp):
        self.pomdp = pomdp

    def __call__(self):
        pass

class BeliefObservationModel(ObservationModel):
    def __init__(self, pomdp):
        super().__init__(pomdp)
        self.belief = None
        self.prev_belief = None

    def __call__(self):
        self.prev_belief = self.belief
        if self.pomdp.t == 0:
            self.belief = self.pomdp.state_space.distribution()
        else:
            self.belief = self.pomdp.sensor_model.update_belief(self.belief)
        return self.belief

    @property
    def space(self):
        return Box(low=0.0, high=1.0, shape=(self.pomdp.state_space.n,))

class SenseObservationModel(ObservationModel):
    def __call__(self):
        return self.sensor_model.sense

    @property
    def space(self):
        return self.pomdp.sensor_model.space

class DiscreteFeatureSenseObservationModel(ObservationModel):
    def __init__(self, pomdp, feature_extractor):
        super().__init__(pomdp)
        self.feature_extractor = feature_extractor

    def __call__(self):
        feature = self.feature_extractor(self.pomdp.state)

        sense = self.pomdp.sensor_model.sense
        if sense is None:
            sense = self.pomdp.sensor_model.space.sample()

        return np.array([feature, sense])

    @property
    def space(self):
        num_senses = self.pomdp.sensor_model.space.n
        num_features = self.feature_extractor.n
        return MultiDiscrete([num_features, num_senses])

class FeatureSenseObservationModel(ObservationModel):
    def __init__(self, pomdp, feature_extractor):
        super().__init__(pomdp)
        self.feature_extractor = feature_extractor

    def __call__(self):
        feature = self.feature_extractor(self.pomdp.state)

        sense = self.pomdp.sensor_model.sense
        if sense is None:
            sense = self.pomdp.sensor_model.space.sample()

        obs = np.zeros((len(feature) + self.pomdp.sensor_model.space.n, 1))
        obs[:len(feature), 0] = feature
        obs[len(feature) + sense, 0] = 1
        return obs

    @property
    def space(self):
        num_senses = self.pomdp.sensor_model.space.n
        num_features = self.feature_extractor.n
        return Box(low=0.0, high=self.pomdp.assistance_game.max_feature_value, shape=(num_features + num_senses, 1))


class FunctionalObservationModel(ObservationModel):
    def __init__(self, pomdp, fn, space):
        super().__init__(pomdp)
        self.fn = fn
        self.space = space

    def __call__(self):
        state = self.pomdp.state
        sense = self.pomdp.sensor_model.sense
        return self.fn(state=state, sense=sense)

### Sensor models

class SensorModel:
    def __init__(self, pomdp):
        self.pomdp = pomdp
        self.sense = None

    def __call__(self):
        pass

class TabularForwardSensorModel(SensorModel):
    def __init__(self, pomdp, sensor):
        super().__init__(pomdp)
        self.sensor = sensor

    def __call__(self):
        return self.sample_sense(state=self.pomdp.prev_state, action=self.pomdp.action, next_state=self.pomdp.state)

    def sample_sense(self, *, state=None, action=None, next_state=None):
        self.sense = sample_distribution(self.sensor[action, next_state])
        return self.sense

    def update_belief(self, belief, action=None, sense=None):
        if action is None:
            action = self.pomdp.action
        if sense is None:
            sense = self.sense

        new_belief = self.pomdp.transition_model.transition_belief(belief, action=action) * self.sensor[action, :, sense]
        new_belief /= new_belief.sum()
        return new_belief

    @property
    def space(self):
        num_senses = self.sensor.shape[-1]
        return Discrete(num_senses)


class TabularBackwardSensorModel(SensorModel):
    def __init__(self, pomdp, back_sensor):
        super().__init__(pomdp)
        self.back_sensor = back_sensor

    def __call__(self):
        return self.sample_sense(state=self.pomdp.prev_state, action=self.pomdp.action, next_state=self.pomdp.state)

    def sample_sense(self, *, state=None, action=None, next_state=None):
        self.sense = sample_distribution(self.back_sensor[action, state])
        return self.sense

    def update_belief(self, belief, action=None, sense=None):
        if action is None:
            action = self.pomdp.action
        if sense is None:
            sense = self.sense

        new_belief = self.pomdp.transition_model.transition_belief(belief * self.back_sensor[action, :, sense], action=action)
        new_belief /= new_belief.sum()
        return new_belief

    @property
    def space(self):
        num_senses = self.back_sensor.shape[-1]
        return Discrete(num_senses)


### Reward models

class RewardModel:
    def __init__(self, pomdp):
        self.pomdp = pomdp

    def __call__(self):
        pass

class TabularRewardModel(RewardModel):
    def __init__(self, pomdp, reward_matrix):
        super().__init__(pomdp)
        self.reward_matrix = reward_matrix

    @property
    def R(self):
        return self.reward_matrix

    def __call__(self):
        prev_state = self.pomdp.prev_state
        action = self.pomdp.action
        state = self.pomdp.state
        return self.R[prev_state, action, state]

class BeliefRewardModel(RewardModel):
    def __init__(self, pomdp, reward_matrix):
        super().__init__(pomdp)
        self.reward_matrix = reward_matrix

    @property
    def R(self):
        return self.reward_matrix

    def __call__(self):
        prev_belief = self.pomdp.observation_model.prev_belief
        action = self.pomdp.action
        belief = self.pomdp.observation_model.belief
        return prev_belief @ self.R[:, action, :] @ belief

class FunctionalRewardModel(RewardModel):
    def __init__(self, pomdp, fn):
        super().__init__(pomdp)
        self.fn = fn

    def __call__(self):
        prev_state = self.pomdp.prev_state
        action = self.pomdp.action
        state = self.pomdp.state
        return self.fn(prev_state, action, state)

<<<<<<< HEAD
=======
class ShapedFunctionalRewardModel(RewardModel):
    def __init__(self, pomdp, fn, shaping_fns):
        super().__init__(pomdp)
        self.fn = fn
        self.shaping_fns = shaping_fns

    def __call__(self):
        s1 = self.pomdp.prev_state
        action = self.pomdp.action
        s2 = self.pomdp.state
        gamma = self.pomdp.discount
        done = self.pomdp.done
        base_reward = self.fn(s1, action, s2)
        # Shaping rewards: add gammma phi(s2) - phi(s1) for each shaping function phi
        # If done is true, imagine that we undergo one more transition to an absorbing state where all the phis are zero
        # Then we add gamma phi(s2) - phi(s1) + gamma * (0 - phi(s2)) = - phi(s)
        # Proper reward shaping should have "if done:" below, we use "if False:" to turn off the last step reward shaping
        # This effectively allows the agent to "keep" any shaping reward it has
        # on the last step, which drastically increases the effectiveness of
        # shaping, but also loses the guarantee of leaving the optimal policy unchanged.
        if False:
            shaping_reward = -sum([fn(s1) for fn in self.shaping_fns])
        else:
            shaping_reward = sum([gamma * fn(s2) - fn(s1) for fn in self.shaping_fns])
        return base_reward + shaping_reward
            


>>>>>>> 432b20d9
### Termination models

class TerminationModel:
    def __init__(self, pomdp):
        self.pomdp = pomdp

    def __call__(self):
        pass


class NoTerminationModel(TerminationModel):
    def __call__(self):
        return False<|MERGE_RESOLUTION|>--- conflicted
+++ resolved
@@ -263,8 +263,6 @@
         state = self.pomdp.state
         return self.fn(prev_state, action, state)
 
-<<<<<<< HEAD
-=======
 class ShapedFunctionalRewardModel(RewardModel):
     def __init__(self, pomdp, fn, shaping_fns):
         super().__init__(pomdp)
@@ -291,9 +289,6 @@
             shaping_reward = sum([gamma * fn(s2) - fn(s1) for fn in self.shaping_fns])
         return base_reward + shaping_reward
             
-
-
->>>>>>> 432b20d9
 ### Termination models
 
 class TerminationModel:
