--- conflicted
+++ resolved
@@ -431,7 +431,6 @@
     from stable_baselines.common.policies import MlpPolicy, MlpLstmPolicy
 
     if use_lstm:
-<<<<<<< HEAD
         policy = PPO2(
             MlpLstmPolicy,
             pomdp,
@@ -442,18 +441,8 @@
             n_steps=256,
             seed=seed,
             tensorboard_log=log_dir,
+            n_cpu_tf_sess=8,
         )
-=======
-        policy = PPO2(MlpLstmPolicy,
-                      pomdp,
-                      learning_rate=learning_rate,
-                      nminibatches=1,
-                      policy_kwargs=dict(n_lstm=32),
-                      ent_coef=0.011,
-                      n_steps=256,
-                      seed=seed,
-                      n_cpu_tf_sess=8)
->>>>>>> 432b20d9
     else:
         policy = PPO2(
             MlpPolicy,
