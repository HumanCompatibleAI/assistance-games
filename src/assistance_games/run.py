"""Minimal script to solve and render an environment.
"""

from functools import partial
from pathlib import Path
import os
import time

import numpy as np

from assistance_games.parser import read_pomdp
from assistance_games.solver import pbvi, exact_vi, deep_rl_solve, get_venv
from assistance_games.utils import get_asset

from assistance_games.envs import (
    FourThreeMaze,
    MealChoiceTimeDependentProblem,
    MealDrinkGridHumanMovesProblem,
    MealDrinkGridPerfectQueryProblem,
    MealDrinkGridProblem,
    RedBlueAssistanceProblem,
    WardrobeAssistanceProblem,
)

def run_environment(env, policy=None, n_episodes=10, dt=0.01, max_steps=100, render=True):
    def render_fn():
        if render:
            env.render(mode='human')
            time.sleep(dt)

    for ep in range(n_episodes):
        print('\n starting ep {}'.format(ep))
        ob = env.reset()
        render_fn()

        state = None
        done = False
        step = 0
        while not done and step < max_steps:
            if policy is None:
                ac = env.action_space.sample()
            else:
                ac, state = policy.predict(ob, state)
            old_ob = ob
            ob, re, done, _ = env.step(ac)
            print('r = {}'.format(re))
            render_fn()
            step += 1
    return None


def run(
    env_name,
    algo_name,
    seed=0,
    logging=True,
    output_folder='',
    **kwargs,
):
    if logging is not None:
        log_dir_base = './logs'
        log_dir = os.path.join(log_dir_base, output_folder, f'seed{seed}')
    else:
        log_dir_base = None
        log_dir = None

    env_fns = {
        'tiger' : (lambda : read_pomdp(get_asset('pomdps/tiger.pomdp'))),
<<<<<<< HEAD
        'fourthree' : envs.FourThreeMaze,
        'redblue' : envs.RedBlueAssistanceProblem,
        'wardrobe' : envs.WardrobeAssistanceProblem,
        'chocolate' : envs.ChocolateAssistanceProblem,
        'plate' : envs.PlateAssistanceProblem,
=======
        'fourthree' : FourThreeMaze,
        'redblue' : RedBlueAssistanceProblem,
        'wardrobe' : WardrobeAssistanceProblem,
        'mealgraph': MealChoiceTimeDependentProblem,
        'mealdrink': MealDrinkGridProblem,
        'mealdrinkhmoves': MealDrinkGridHumanMovesProblem,
        'mealperfectquery' : MealDrinkGridPerfectQueryProblem,
>>>>>>> c8634522
    }
    algos = {
        'exact' : exact_vi,
        'pbvi' : pbvi,
        'deeprl' : partial(deep_rl_solve, log_dir=log_dir_base),
        'random' : lambda _ : None,
        'hardcoded' : envs.get_plate_hardcoded_robot_policy,
    }

    algo = algos[algo_name]

    if algo_name == 'deeprl':
        # We want deeprl to learn the optimal policy without
        # being helped on tracking beliefs
        env = env_fns[env_name](use_belief_space=False)
        # Set up logging
        if log_dir is not None:
            # This import can take 10+ seconds, so only do it
            # if necessary
            from stable_baselines.bench import Monitor
            Path(log_dir).mkdir(parents=True, exist_ok=True)
            env = Monitor(env, log_dir)
        # Necessary for using LSTMs
        env = get_venv(env, n_envs=1)
    else:
        env = env_fns[env_name](use_belief_space=True)

<<<<<<< HEAD
    policy = algo(env)
    run_environment(env, policy, dt=0.4, n_episodes=100)
=======
    print('\n seed {}'.format(seed))
    np.random.seed(seed)
    policy = algo(env, seed=seed, **kwargs) if algo_name == 'deeprl' else algo(env)
    run_environment(env, policy, dt=0.5, n_episodes=5)
>>>>>>> c8634522


def main():
    import argparse
    parser = argparse.ArgumentParser()
    parser.add_argument('-e', '--env_name', type=str, default='redblue')
    parser.add_argument('-a', '--algo_name', type=str, default='pbvi')
    parser.add_argument('-o', '--output_folder', type=str, default='')
    parser.add_argument('-s', '--seed', type=int, default=0)
    parser.add_argument('-n', '--total_timesteps', type=int, default=int(1e6))
    parser.add_argument('-nl', '--no_logging', action='store_true')
    args = parser.parse_args()
    logging = not args.no_logging

    run(
        env_name=args.env_name,
        algo_name=args.algo_name,
        seed=args.seed,
        logging=logging,
        output_folder=args.output_folder,
        total_timesteps=args.total_timesteps,
    )


if __name__ == '__main__':
    main()<|MERGE_RESOLUTION|>--- conflicted
+++ resolved
@@ -66,13 +66,6 @@
 
     env_fns = {
         'tiger' : (lambda : read_pomdp(get_asset('pomdps/tiger.pomdp'))),
-<<<<<<< HEAD
-        'fourthree' : envs.FourThreeMaze,
-        'redblue' : envs.RedBlueAssistanceProblem,
-        'wardrobe' : envs.WardrobeAssistanceProblem,
-        'chocolate' : envs.ChocolateAssistanceProblem,
-        'plate' : envs.PlateAssistanceProblem,
-=======
         'fourthree' : FourThreeMaze,
         'redblue' : RedBlueAssistanceProblem,
         'wardrobe' : WardrobeAssistanceProblem,
@@ -80,13 +73,14 @@
         'mealdrink': MealDrinkGridProblem,
         'mealdrinkhmoves': MealDrinkGridHumanMovesProblem,
         'mealperfectquery' : MealDrinkGridPerfectQueryProblem,
->>>>>>> c8634522
+        'chocolate' : envs.ChocolateAssistanceProblem,
+        'plate' : envs.PlateAssistanceProblem,
     }
     algos = {
         'exact' : exact_vi,
         'pbvi' : pbvi,
         'deeprl' : partial(deep_rl_solve, log_dir=log_dir_base),
-        'random' : lambda _ : None,
+        'random' : lambda *args, **kwargs : None,
         'hardcoded' : envs.get_plate_hardcoded_robot_policy,
     }
 
@@ -108,15 +102,10 @@
     else:
         env = env_fns[env_name](use_belief_space=True)
 
-<<<<<<< HEAD
-    policy = algo(env)
-    run_environment(env, policy, dt=0.4, n_episodes=100)
-=======
     print('\n seed {}'.format(seed))
     np.random.seed(seed)
-    policy = algo(env, seed=seed, **kwargs) if algo_name == 'deeprl' else algo(env)
-    run_environment(env, policy, dt=0.5, n_episodes=5)
->>>>>>> c8634522
+    policy = algo(env, seed=seed, **kwargs)
+    run_environment(env, policy, dt=0.5, n_episodes=10)
 
 
 def main():
